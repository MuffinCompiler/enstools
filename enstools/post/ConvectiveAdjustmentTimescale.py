import numpy as np
import xarray
from numpy.ma.core import default_fill_value
from scipy import ndimage
from enstools.core import check_arguments
<<<<<<< HEAD
from itertools import product
=======
from enstools.core.parallelisation import apply_chunkwise
>>>>>>> 609f23af


@check_arguments(units={"pr": "kg m-2 s-1",
                        "cape": "J kg-1",
                        "return_value": "hour"},
                 shape={"pr": "cape"})
def convective_adjustment_time_scale(pr, cape, th=1.0):
    """
    Calculate the convective adjustment time scale from precipitation and CAPE as described in [1]_. A gaussian filter
    is applied to the input data if at least one dimension has more then 30 grid points.

    Parameters
    ----------
    pr:     xarray.DataArray
            Hourly or longer accumulated precipitation converted to [kg m-2 s-1].

    cape:   xarray.DataArray
            The CAPE of mean surface layer parcel [J kg-1].
            For example, mean of start and end value of the period of the accumulation.

    th:     scalar
            threshold for the precipitation rate above which the calculation should be performed [kg m-2 h-1]. Grid
            points with smaller precipitation values will contain missing values. Default: 1

    Returns
    -------
    tau:    masked_array or xarray (depending on type of pr)
            the convective adjustment time scale [h]

    Examples
    --------
    >>> cape = xarray.DataArray([500.0, 290.44], attrs={"units": "J kg-1"})
    >>> pr   = xarray.DataArray([0.0, 2.0], attrs={"units": "kg m-2 hour-1"})
    >>> np.round(convective_adjustment_time_scale(pr, cape).compute(), 4)                       # doctest:+ELLIPSIS
    <xarray.DataArray 'tauc-...' (dim_0: 2)>
    array([nan,  1.])
    Dimensions without coordinates: dim_0

    References
    ----------
    .. [1]  Keil, C., Heinlein, F. and Craig, G. C. (2014), The convective adjustment time-scale as indicator of
            predictability of convective precipitation. Q.J.R. Meteorol. Soc., 140: 480-490. doi:10.1002/qj.2143
    """

<<<<<<< HEAD
    # Gaussian filtering
    sig = 10.  # Gaussian goes to zero 3*sig grid points from centre
    if max(pr.shape) > 3*sig:
        if len(pr.shape) <= 2:
            cape_filtered = ndimage.filters.gaussian_filter(cape, sig, mode='reflect')
            pr_filtered = ndimage.filters.gaussian_filter(pr, sig, mode='reflect')
        else:
            cape_filtered = np.empty_like(cape)
            pr_filtered = np.empty_like(pr)
            for x in product(*map(lambda x:range(x),cape.shape[:-2])):
                idx = x+(slice(None,None),slice(None,None))
                cape_filtered[idx] = ndimage.filters.gaussian_filter(cape[idx], sig, mode='reflect')
                pr_filtered[idx] = ndimage.filters.gaussian_filter(pr[idx], sig, mode='reflect')
    else:
        cape_filtered = cape
        pr_filtered = pr
=======
    # TODO: tauc calculation is not chunkwise but something like layer wise
    @apply_chunkwise
    def tauc(pr, cape, th):
        # Gaussian filtering
        sig = 10.  # Gaussian goes to zero 3*sig grid points from centre
        if max(pr.shape) > 3*sig:
            cape_filtered = ndimage.filters.gaussian_filter(cape, sig, mode='reflect')
            pr_filtered = ndimage.filters.gaussian_filter(pr, sig, mode='reflect')
        else:
            cape_filtered = cape
            pr_filtered = pr
>>>>>>> 609f23af

        # create a result array filled with the default fill value for the data type of pr
        fill_value = default_fill_value(pr)
        result = np.full_like(pr, fill_value=fill_value)

<<<<<<< HEAD
    # perform the actual calculation
    ind = np.where(pr > th / 3600.0)
    result[ind] = 1.91281e-06 * cape_filtered[ind] / pr_filtered[ind]
    result = np.ma.masked_equal(result, fill_value)
=======
        # perform the actual calculation
        ind = np.where(pr_filtered > th / 3600.0)
        result[ind] = 1.91281e-06 * cape_filtered[ind] / pr_filtered[ind]
        result = np.ma.masked_equal(result, fill_value)
        return result
    result = tauc(pr, cape, th)
>>>>>>> 609f23af

    # convert the result to xarray if the input type is also xarray
    if type(pr) == xarray.DataArray:
        result = xarray.DataArray(result, coords=pr.coords, dims=pr.dims, attrs={"units": "hour"})
    return result<|MERGE_RESOLUTION|>--- conflicted
+++ resolved
@@ -3,11 +3,7 @@
 from numpy.ma.core import default_fill_value
 from scipy import ndimage
 from enstools.core import check_arguments
-<<<<<<< HEAD
-from itertools import product
-=======
 from enstools.core.parallelisation import apply_chunkwise
->>>>>>> 609f23af
 
 
 @check_arguments(units={"pr": "kg m-2 s-1",
@@ -52,24 +48,6 @@
             predictability of convective precipitation. Q.J.R. Meteorol. Soc., 140: 480-490. doi:10.1002/qj.2143
     """
 
-<<<<<<< HEAD
-    # Gaussian filtering
-    sig = 10.  # Gaussian goes to zero 3*sig grid points from centre
-    if max(pr.shape) > 3*sig:
-        if len(pr.shape) <= 2:
-            cape_filtered = ndimage.filters.gaussian_filter(cape, sig, mode='reflect')
-            pr_filtered = ndimage.filters.gaussian_filter(pr, sig, mode='reflect')
-        else:
-            cape_filtered = np.empty_like(cape)
-            pr_filtered = np.empty_like(pr)
-            for x in product(*map(lambda x:range(x),cape.shape[:-2])):
-                idx = x+(slice(None,None),slice(None,None))
-                cape_filtered[idx] = ndimage.filters.gaussian_filter(cape[idx], sig, mode='reflect')
-                pr_filtered[idx] = ndimage.filters.gaussian_filter(pr[idx], sig, mode='reflect')
-    else:
-        cape_filtered = cape
-        pr_filtered = pr
-=======
     # TODO: tauc calculation is not chunkwise but something like layer wise
     @apply_chunkwise
     def tauc(pr, cape, th):
@@ -81,25 +59,17 @@
         else:
             cape_filtered = cape
             pr_filtered = pr
->>>>>>> 609f23af
 
         # create a result array filled with the default fill value for the data type of pr
         fill_value = default_fill_value(pr)
         result = np.full_like(pr, fill_value=fill_value)
 
-<<<<<<< HEAD
-    # perform the actual calculation
-    ind = np.where(pr > th / 3600.0)
-    result[ind] = 1.91281e-06 * cape_filtered[ind] / pr_filtered[ind]
-    result = np.ma.masked_equal(result, fill_value)
-=======
         # perform the actual calculation
-        ind = np.where(pr_filtered > th / 3600.0)
+        ind = np.where(pr > th / 3600.0)
         result[ind] = 1.91281e-06 * cape_filtered[ind] / pr_filtered[ind]
         result = np.ma.masked_equal(result, fill_value)
         return result
     result = tauc(pr, cape, th)
->>>>>>> 609f23af
 
     # convert the result to xarray if the input type is also xarray
     if type(pr) == xarray.DataArray:
